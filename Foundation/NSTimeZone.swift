--- conflicted
+++ resolved
@@ -114,100 +114,52 @@
     }
     
     public var name: String {
-<<<<<<< HEAD
-        if self.dynamicType === TimeZone.self {
-            return CFTimeZoneGetName(_cfObject)._swiftObject
-        } else {
-=======
-        guard self.dynamicType === NSTimeZone.self else {
->>>>>>> 3cde50ab
+        guard self.dynamicType === TimeZone.self else {
             NSRequiresConcreteImplementation()
         }
         return CFTimeZoneGetName(_cfObject)._swiftObject
     }
     
-<<<<<<< HEAD
     public var data: Data {
-        if self.dynamicType === TimeZone.self {
-            return CFTimeZoneGetData(_cfObject)._swiftObject
-        } else {
-=======
-    public var data: NSData {
-        guard self.dynamicType === NSTimeZone.self else {
->>>>>>> 3cde50ab
+        guard self.dynamicType === TimeZone.self else {
             NSRequiresConcreteImplementation()
         }
         return CFTimeZoneGetData(_cfObject)._nsObject
     }
     
-<<<<<<< HEAD
     public func secondsFromGMT(for aDate: Date) -> Int {
-        if self.dynamicType === TimeZone.self {
-            return Int(CFTimeZoneGetSecondsFromGMT(_cfObject, aDate.timeIntervalSinceReferenceDate))
-        } else {
-=======
-    public func secondsFromGMT(for aDate: NSDate) -> Int {
-        guard self.dynamicType === NSTimeZone.self else {
->>>>>>> 3cde50ab
+        guard self.dynamicType === TimeZone.self else {
             NSRequiresConcreteImplementation()
         }
         return Int(CFTimeZoneGetSecondsFromGMT(_cfObject, aDate.timeIntervalSinceReferenceDate))
     }
     
-<<<<<<< HEAD
     public func abbreviation(for aDate: Date) -> String? {
-        if self.dynamicType === TimeZone.self {
-            return CFTimeZoneCopyAbbreviation(_cfObject, aDate.timeIntervalSinceReferenceDate)._swiftObject
-        } else {
-=======
-    public func abbreviation(for aDate: NSDate) -> String? {
-        guard self.dynamicType === NSTimeZone.self else {
->>>>>>> 3cde50ab
+        guard self.dynamicType === TimeZone.self else {
             NSRequiresConcreteImplementation()
         }
         return CFTimeZoneCopyAbbreviation(_cfObject, aDate.timeIntervalSinceReferenceDate)._swiftObject
     }
     
-<<<<<<< HEAD
     public func isDaylightSavingTime(for aDate: Date) -> Bool {
-        if self.dynamicType === TimeZone.self {
-            return CFTimeZoneIsDaylightSavingTime(_cfObject, aDate.timeIntervalSinceReferenceDate)
-        } else {
-=======
-    public func isDaylightSavingTime(for aDate: NSDate) -> Bool {
-        guard self.dynamicType === NSTimeZone.self else {
->>>>>>> 3cde50ab
+        guard self.dynamicType === TimeZone.self else {
             NSRequiresConcreteImplementation()
         }
         return CFTimeZoneIsDaylightSavingTime(_cfObject, aDate.timeIntervalSinceReferenceDate)
     }
     
-<<<<<<< HEAD
     public func daylightSavingTimeOffset(for aDate: Date) -> TimeInterval {
-        if self.dynamicType === TimeZone.self {
-            return CFTimeZoneGetDaylightSavingTimeOffset(_cfObject, aDate.timeIntervalSinceReferenceDate)
-        } else {
-=======
-    public func daylightSavingTimeOffset(for aDate: NSDate) -> NSTimeInterval {
-        guard self.dynamicType === NSTimeZone.self else {
->>>>>>> 3cde50ab
+        guard self.dynamicType === TimeZone.self else {
             NSRequiresConcreteImplementation()
         }
         return CFTimeZoneGetDaylightSavingTimeOffset(_cfObject, aDate.timeIntervalSinceReferenceDate)
     }
     
-<<<<<<< HEAD
     public func nextDaylightSavingTimeTransition(after aDate: Date) -> Date? {
-        if self.dynamicType === TimeZone.self {
-            return Date(timeIntervalSinceReferenceDate: CFTimeZoneGetNextDaylightSavingTimeTransition(_cfObject, aDate.timeIntervalSinceReferenceDate))
-        } else {
-=======
-    public func nextDaylightSavingTimeTransition(after aDate: NSDate) -> NSDate? {
-        guard self.dynamicType === NSTimeZone.self else {
->>>>>>> 3cde50ab
-            NSRequiresConcreteImplementation()
-        }
-        return NSDate(timeIntervalSinceReferenceDate: CFTimeZoneGetNextDaylightSavingTimeTransition(_cfObject, aDate.timeIntervalSinceReferenceDate))
+        guard self.dynamicType === TimeZone.self else {
+            NSRequiresConcreteImplementation()
+        }
+        return Date(timeIntervalSinceReferenceDate: CFTimeZoneGetNextDaylightSavingTimeTransition(_cfObject, aDate.timeIntervalSinceReferenceDate))
     }
 }
 
