--- conflicted
+++ resolved
@@ -1029,14 +1029,11 @@
 				5BC1D8BC1BF3ADFE009D3973 /* TestNSCharacterSet.swift */,
 				525AECEB1BF2C96400D15BB0 /* TestNSFileManager.swift */,
 				5B40F9F11C125187000E72E3 /* TestNSXMLParser.swift */,
-<<<<<<< HEAD
-				ED58F76E1C134B3A00E6A5BE /* TestNSJSONSerialization.swift */,
-=======
 				22B9C1E01C165D7A00DECFF9 /* TestNSDate.swift */,
 				DCDBB8321C1768AC00313299 /* TestNSData.swift */,
 				84BA558D1C16F90900F48C54 /* TestNSTimeZone.swift */,
 				844DC3321C17584F005611F9 /* TestNSScanner.swift */,
->>>>>>> 6681af4d
+				ED58F76E1C134B3A00E6A5BE /* TestNSJSONSerialization.swift */,
 			);
 			name = Tests;
 			sourceTree = "<group>";
